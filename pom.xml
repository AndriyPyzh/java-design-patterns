<?xml version="1.0" encoding="UTF-8"?>
<!--
    The MIT License
    Copyright (c) 2014-2016 Ilkka Seppälä
    Permission is hereby granted, free of charge, to any person obtaining a copy
    of this software and associated documentation files (the "Software"), to deal
    in the Software without restriction, including without limitation the rights
    to use, copy, modify, merge, publish, distribute, sublicense, and/or sell
    copies of the Software, and to permit persons to whom the Software is
    furnished to do so, subject to the following conditions:
    The above copyright notice and this permission notice shall be included in
    all copies or substantial portions of the Software.
    THE SOFTWARE IS PROVIDED "AS IS", WITHOUT WARRANTY OF ANY KIND, EXPRESS OR
    IMPLIED, INCLUDING BUT NOT LIMITED TO THE WARRANTIES OF MERCHANTABILITY,
    FITNESS FOR A PARTICULAR PURPOSE AND NONINFRINGEMENT. IN NO EVENT SHALL THE
    AUTHORS OR COPYRIGHT HOLDERS BE LIABLE FOR ANY CLAIM, DAMAGES OR OTHER
    LIABILITY, WHETHER IN AN ACTION OF CONTRACT, TORT OR OTHERWISE, ARISING FROM,
    OUT OF OR IN CONNECTION WITH THE SOFTWARE OR THE USE OR OTHER DEALINGS IN
    THE SOFTWARE.
--><project xmlns="http://maven.apache.org/POM/4.0.0" xmlns:xsi="http://www.w3.org/2001/XMLSchema-instance" xsi:schemaLocation="http://maven.apache.org/POM/4.0.0 http://maven.apache.org/xsd/maven-4.0.0.xsd">
    <modelVersion>4.0.0</modelVersion>
    <groupId>com.iluwatar</groupId>
    <artifactId>java-design-patterns</artifactId>
    <version>1.20.0-SNAPSHOT</version>
    <packaging>pom</packaging>
    <inceptionYear>2014</inceptionYear>
    <properties>
        <project.build.sourceEncoding>UTF-8</project.build.sourceEncoding>
        <hibernate.version>5.0.1.Final</hibernate.version>
        <spring.version>4.2.4.RELEASE</spring.version>
        <spring-boot.version>1.3.3.RELEASE</spring-boot.version>
        <spring-data.version>1.9.2.RELEASE</spring-data.version>
        <h2.version>1.4.190</h2.version>
        <junit.version>4.12</junit.version>
        <junit-jupiter.version>5.0.2</junit-jupiter.version>
        <junit-vintage.version>${junit.version}.2</junit-vintage.version>
        <junit-platform.version>1.0.2</junit-platform.version>
        <sping-test-junit5.version>1.0.2</sping-test-junit5.version>
        <compiler.version>3.0</compiler.version>
        <jacoco.version>0.7.2.201409121644</jacoco.version>
        <commons-dbcp.version>1.4</commons-dbcp.version>
        <camel.version>2.16.1</camel.version>
        <guava.version>19.0</guava.version>
        <mockito.version>1.10.19</mockito.version>
        <apache-httpcomponents.version>4.5.2</apache-httpcomponents.version>
        <htmlunit.version>2.22</htmlunit.version>
        <guice.version>4.0</guice.version>
        <mongo-java-driver.version>3.3.0</mongo-java-driver.version>
        <slf4j.version>1.7.21</slf4j.version>
        <logback.version>1.1.7</logback.version>
        <aws-lambda-core.version>1.1.0</aws-lambda-core.version>
        <aws-java-sdk-dynamodb.version>1.11.289</aws-java-sdk-dynamodb.version>
        <aws-lambda-log4j.version>1.0.0</aws-lambda-log4j.version>
        <aws-lambda-java-events.version>2.0.1</aws-lambda-java-events.version>
        <jackson.version>2.8.5</jackson.version>
    </properties>
    <modules>
        <module>abstract-factory</module>
        <module>tls</module>
        <module>builder</module>
        <module>factory-method</module>
        <module>prototype</module>
        <module>singleton</module>
        <module>adapter</module>
        <module>bridge</module>
        <module>composite</module>
        <module>dao</module>
        <module>data-mapper</module>
        <module>decorator</module>
        <module>facade</module>
        <module>flyweight</module>
        <module>proxy</module>
        <module>chain</module>
        <module>command</module>
        <module>interpreter</module>
        <module>iterator</module>
        <module>mediator</module>
        <module>memento</module>
        <module>model-view-presenter</module>
        <module>observer</module>
        <module>state</module>
        <module>strategy</module>
        <module>template-method</module>
        <module>visitor</module>
        <module>double-checked-locking</module>
        <module>servant</module>
        <module>service-locator</module>
        <module>null-object</module>
        <module>event-aggregator</module>
        <module>callback</module>
        <module>execute-around</module>
        <module>property</module>
        <module>intercepting-filter</module>
        <module>producer-consumer</module>
        <module>poison-pill</module>
        <module>reader-writer-lock</module>
        <module>lazy-loading</module>
        <module>service-layer</module>
        <module>specification</module>
        <module>tolerant-reader</module>
        <module>model-view-controller</module>
        <module>flux</module>
        <module>double-dispatch</module>
        <module>multiton</module>
        <module>resource-acquisition-is-initialization</module>
        <module>thread-pool</module>
        <module>twin</module>
        <module>private-class-data</module>
        <module>object-pool</module>
        <module>dependency-injection</module>
        <module>naked-objects</module>
        <module>front-controller</module>
        <module>repository</module>
        <module>async-method-invocation</module>
        <module>monostate</module>
        <module>step-builder</module>
        <module>business-delegate</module>
        <module>half-sync-half-async</module>
        <module>layers</module>
        <module>eip-message-channel</module>
        <module>fluentinterface</module>
        <module>reactor</module>
        <module>caching</module>
        <module>eip-publish-subscribe</module>
        <module>delegation</module>
        <module>event-driven-architecture</module>
        <module>api-gateway</module>
        <module>factory-kit</module>
        <module>feature-toggle</module>
        <module>value-object</module>
        <module>module</module>
        <module>monad</module>
        <module>mute-idiom</module>
        <module>mutex</module>
        <module>semaphore</module>
        <module>hexagonal</module>
        <module>abstract-document</module>
        <module>aggregator-microservices</module>
        <module>promise</module>
        <module>page-object</module>
        <module>event-asynchronous</module>
        <module>event-queue</module>
        <module>queue-load-leveling</module>
        <module>object-mother</module>
        <module>data-bus</module>
        <module>converter</module>
        <module>guarded-suspension</module>
        <module>balking</module>
        <module>extension-objects</module>
        <module>marker</module>
        <module>cqrs</module>
        <module>event-sourcing</module>
        <module>data-transfer-object</module>
        <module>throttling</module>
        <module>unit-of-work</module>
        <module>partial-response</module>
        <module>eip-wire-tap</module>
        <module>eip-splitter</module>
        <module>eip-aggregator</module>
        <module>retry</module>
        <module>dirty-flag</module>
        <module>trampoline</module>
        <module>serverless</module>
<<<<<<< HEAD
	    <module>component-object</module>
	    <module>monitor-object</module>
	    <module>collection-pipeline</module>
=======
        <module>ambassador</module>
		    <module>acyclic-visitor</module>
>>>>>>> d915b66e
    </modules>

    <repositories>
        <repository>
            <id>jitpack.io</id>
            <url>https://jitpack.io</url>
        </repository>
    </repositories>

    <dependencyManagement>
        <dependencies>
            <dependency>
                <groupId>org.hibernate</groupId>
                <artifactId>hibernate-core</artifactId>
                <version>${hibernate.version}</version>
            </dependency>
            <dependency>
                <groupId>org.hibernate</groupId>
                <artifactId>hibernate-entitymanager</artifactId>
                <version>${hibernate.version}</version>
            </dependency>
            <dependency>
                <groupId>org.springframework.boot</groupId>
                <artifactId>spring-boot-dependencies</artifactId>
                <version>${spring-boot.version}</version>
                <type>pom</type>
                <scope>import</scope>
            </dependency>
            <dependency>
                <groupId>org.springframework.data</groupId>
                <artifactId>spring-data-jpa</artifactId>
                <version>${spring-data.version}</version>
            </dependency>
            <dependency>
                <groupId>org.springframework</groupId>
                <artifactId>spring-webmvc</artifactId>
                <version>${spring.version}</version>
            </dependency>
            <dependency>
                <groupId>org.springframework.boot</groupId>
                <artifactId>spring-boot-starter-web</artifactId>
                <version>${spring-boot.version}</version>
            </dependency>
            <dependency>
                <groupId>org.apache.httpcomponents</groupId>
                <artifactId>httpclient</artifactId>
                <version>${apache-httpcomponents.version}</version>
            </dependency>
            <dependency>
                <groupId>com.h2database</groupId>
                <artifactId>h2</artifactId>
                <version>${h2.version}</version>
            </dependency>
            <dependency>
                <groupId>commons-dbcp</groupId>
                <artifactId>commons-dbcp</artifactId>
                <version>${commons-dbcp.version}</version>
            </dependency>
            <dependency>
                <groupId>org.apache.camel</groupId>
                <artifactId>camel-core</artifactId>
                <version>${camel.version}</version>
            </dependency>
            <dependency>
                <groupId>org.apache.camel</groupId>
                <artifactId>camel-stream</artifactId>
                <version>${camel.version}</version>
            </dependency>
            <dependency>
                <groupId>org.junit.jupiter</groupId>
                <artifactId>junit-jupiter-api</artifactId>
                <version>${junit-jupiter.version}</version>
                <scope>test</scope>
            </dependency>
            <dependency>
                <groupId>junit</groupId>
                <artifactId>junit</artifactId>
                <version>${junit.version}</version>
                <scope>test</scope>
            </dependency>
            <dependency>
                <groupId>org.junit.jupiter</groupId>
                <artifactId>junit-jupiter-engine</artifactId>
                <version>${junit-jupiter.version}</version>
                <scope>test</scope>
            </dependency>
            <dependency>
                <groupId>org.junit.jupiter</groupId>
                <artifactId>junit-jupiter-params</artifactId>
                <version>${junit-jupiter.version}</version>
                <scope>test</scope>
            </dependency>
            <dependency>
                <groupId>org.junit.jupiter</groupId>
                <artifactId>junit-jupiter-migrationsupport</artifactId>
                <version>${junit-jupiter.version}</version>
                <scope>test</scope>
            </dependency>
            <dependency>
                <groupId>org.junit.vintage</groupId>
                <artifactId>junit-vintage-engine</artifactId>
                <version>${junit-vintage.version}</version>
                <scope>test</scope>
            </dependency>
            <dependency>
                <groupId>com.github.sbrannen</groupId>
                <artifactId>spring-test-junit5</artifactId>
                <version>${sping-test-junit5.version}</version>
                <scope>test</scope>
            </dependency>
            <dependency>
                <groupId>org.mockito</groupId>
                <artifactId>mockito-core</artifactId>
                <version>${mockito.version}</version>
                <scope>test</scope>
            </dependency>
            <dependency>
                <groupId>com.google.guava</groupId>
                <artifactId>guava</artifactId>
                <version>${guava.version}</version>
            </dependency>
            <dependency>
                <groupId>net.sourceforge.htmlunit</groupId>
                <artifactId>htmlunit</artifactId>
                <version>${htmlunit.version}</version>
                <scope>test</scope>
            </dependency>
            <dependency>
                <groupId>com.google.inject</groupId>
                <artifactId>guice</artifactId>
                <version>${guice.version}</version>
            </dependency>
            <dependency>
                <groupId>org.mongodb</groupId>
                <artifactId>mongo-java-driver</artifactId>
                <version>${mongo-java-driver.version}</version>
            </dependency>
        </dependencies>
    </dependencyManagement>

    <dependencies>
        <dependency>
            <groupId>org.slf4j</groupId>
            <artifactId>slf4j-api</artifactId>
            <version>${slf4j.version}</version>
        </dependency>
        <dependency>
            <groupId>ch.qos.logback</groupId>
            <artifactId>logback-classic</artifactId>
            <version>${logback.version}</version>
        </dependency>
        <dependency>
            <groupId>ch.qos.logback</groupId>
            <artifactId>logback-core</artifactId>
            <version>${logback.version}</version>
        </dependency>
    </dependencies>

    <build>
        <pluginManagement>
            <plugins>
                <!-- This plugin's configuration is used to store Eclipse m2e settings
                    only. It has no influence on the Maven build itself. TODO: Remove when the
                    m2e plugin can correctly bind to Maven lifecycle -->
                <plugin>
                    <groupId>org.eclipse.m2e</groupId>
                    <artifactId>lifecycle-mapping</artifactId>
                    <version>1.0.0</version>
                    <configuration>
                        <lifecycleMappingMetadata>
                            <pluginExecutions>
                                <pluginExecution>
                                    <pluginExecutionFilter>
                                        <groupId>org.jacoco</groupId>
                                        <artifactId>
                                            jacoco-maven-plugin
                                        </artifactId>
                                        <versionRange>
                                            [0.6.2,)
                                        </versionRange>
                                        <goals>
                                            <goal>prepare-agent</goal>
                                        </goals>
                                    </pluginExecutionFilter>
                                    <action>
                                        <ignore/>
                                    </action>
                                </pluginExecution>
                            </pluginExecutions>
                        </lifecycleMappingMetadata>
                    </configuration>
                </plugin>
            </plugins>
        </pluginManagement>

        <plugins>
            <!-- Tell maven to compile using Java 8 -->
            <plugin>
                <groupId>org.apache.maven.plugins</groupId>
                <artifactId>maven-compiler-plugin</artifactId>
                <version>${compiler.version}</version>
                <configuration>
                    <source>1.8</source>
                    <target>1.8</target>
                </configuration>
            </plugin>
            <plugin>
                <groupId>org.jacoco</groupId>
                <artifactId>jacoco-maven-plugin</artifactId>
                <version>${jacoco.version}</version>
                <executions>
                    <execution>
                        <id>prepare-agent</id>
                        <goals>
                            <goal>prepare-agent</goal>
                        </goals>
                    </execution>
                </executions>
            </plugin>

            <!--checkstyle plug-in. checking against googles styles
               see config at checkstyle.xml
            -->
            <plugin>
                <groupId>org.apache.maven.plugins</groupId>
                <artifactId>maven-checkstyle-plugin</artifactId>
                <version>2.17</version>
                <executions>
                    <execution>
                        <id>validate</id>
                        <goals>
                            <goal>check</goal>
                        </goals>
                        <phase>validate</phase>
                        <configuration>
                            <configLocation>checkstyle.xml</configLocation>
                            <suppressionsLocation>checkstyle-suppressions.xml</suppressionsLocation>
                            <encoding>UTF-8</encoding>
                            <consoleOutput>true</consoleOutput>
                            <failsOnError>true</failsOnError>
                            <includeTestSourceDirectory>true</includeTestSourceDirectory>
                        </configuration>
                    </execution>
                </executions>
            </plugin>
            <plugin>
                <groupId>org.apache.maven.plugins</groupId>
                <artifactId>maven-surefire-plugin</artifactId>
                <version>2.19.1</version>
                <dependencies>
                    <dependency>
                        <groupId>org.junit.platform</groupId>
                        <artifactId>junit-platform-surefire-provider</artifactId>
                        <version>${junit-platform.version}</version>
                    </dependency>
                </dependencies>
                <configuration>
                    <argLine>-Xmx1024M ${argLine}</argLine>
                </configuration>
            </plugin>
            <plugin>
                <groupId>org.apache.maven.plugins</groupId>
                <artifactId>maven-pmd-plugin</artifactId>
                <version>3.6</version>
                <configuration>
                    <failOnViolation>true</failOnViolation>
                    <failurePriority>5</failurePriority>
                    <printFailingErrors>true</printFailingErrors>
                </configuration>
                <executions>
                    <execution>
                        <goals>
                            <goal>check</goal>
                        </goals>
                        <configuration>
                            <excludeFromFailureFile>exclude-pmd.properties</excludeFromFailureFile>
                        </configuration>
                    </execution>
                </executions>
            </plugin>

            <plugin>
                <groupId>com.mycila</groupId>
                <artifactId>license-maven-plugin</artifactId>
                <version>2.11</version>
                <configuration>
                    <header>com/mycila/maven/plugin/license/templates/MIT.txt</header>
                    <properties>
                        <owner>Ilkka Seppälä</owner>
                    </properties>
                    <skipExistingHeaders>true</skipExistingHeaders>
                </configuration>
                <executions>
                    <execution>
                        <id>install-format</id>
                        <phase>install</phase>
                        <goals>
                            <goal>format</goal>
                        </goals>
                    </execution>
                </executions>
            </plugin>
        </plugins>
    </build>

    <reporting>
        <plugins>
            <plugin>
                <groupId>org.apache.maven.plugins</groupId>
                <artifactId>maven-pmd-plugin</artifactId>
                <version>3.6</version>
            </plugin>
        </plugins>
    </reporting>

</project><|MERGE_RESOLUTION|>--- conflicted
+++ resolved
@@ -161,14 +161,8 @@
         <module>dirty-flag</module>
         <module>trampoline</module>
         <module>serverless</module>
-<<<<<<< HEAD
-	    <module>component-object</module>
-	    <module>monitor-object</module>
-	    <module>collection-pipeline</module>
-=======
         <module>ambassador</module>
-		    <module>acyclic-visitor</module>
->>>>>>> d915b66e
+	<module>acyclic-visitor</module>
     </modules>
 
     <repositories>
