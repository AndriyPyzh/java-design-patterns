{
  "files": [
    "README.md"
  ],
  "imageSize": 100,
  "commit": false,
  "contributors": [
    {
      "login": "iluwatar",
      "name": "Ilkka Seppälä",
      "avatar_url": "https://avatars1.githubusercontent.com/u/582346?v=4",
      "profile": "https://github.com/iluwatar",
      "contributions": [
        "projectManagement",
        "maintenance",
        "content"
      ]
    },
    {
      "login": "amit1307",
      "name": "amit1307",
      "avatar_url": "https://avatars0.githubusercontent.com/u/23420222?v=4",
      "profile": "https://github.com/amit1307",
      "contributions": [
        "code"
      ]
    },
    {
      "login": "npathai",
      "name": "Narendra Pathai",
      "avatar_url": "https://avatars2.githubusercontent.com/u/1792515?v=4",
      "profile": "https://github.com/npathai",
      "contributions": [
        "code",
        "ideas",
        "review"
      ]
    },
    {
      "login": "fluxw42",
      "name": "Jeroen Meulemeester",
      "avatar_url": "https://avatars1.githubusercontent.com/u/1545460?v=4",
      "profile": "https://github.com/fluxw42",
      "contributions": [
        "code"
      ]
    },
    {
      "login": "mikulucky",
      "name": "Joseph McCarthy",
      "avatar_url": "https://avatars0.githubusercontent.com/u/4526195?v=4",
      "profile": "http://www.joemccarthy.co.uk",
      "contributions": [
        "code"
      ]
    },
    {
      "login": "thomasoss",
      "name": "Thomas",
      "avatar_url": "https://avatars1.githubusercontent.com/u/22516154?v=4",
      "profile": "https://github.com/thomasoss",
      "contributions": [
        "code"
      ]
    },
    {
      "login": "anuragagarwal561994",
      "name": "Anurag Agarwal",
      "avatar_url": "https://avatars1.githubusercontent.com/u/6075379?v=4",
      "profile": "https://github.com/anuragagarwal561994",
      "contributions": [
        "code"
      ]
    },
    {
      "login": "markusmo3",
      "name": "Markus Moser",
      "avatar_url": "https://avatars1.githubusercontent.com/u/3317416?v=4",
      "profile": "https://markusmo3.github.io",
      "contributions": [
        "design",
        "code",
        "ideas"
      ]
    },
    {
      "login": "isabiq",
      "name": "Sabiq Ihab",
      "avatar_url": "https://avatars1.githubusercontent.com/u/19510920?v=4",
      "profile": "https://twitter.com/i_sabiq",
      "contributions": [
        "code"
      ]
    },
    {
      "login": "inbravo",
      "name": "Amit Dixit",
      "avatar_url": "https://avatars3.githubusercontent.com/u/5253764?v=4",
      "profile": "http://inbravo.github.io",
      "contributions": [
        "code"
      ]
    },
    {
      "login": "piyushchaudhari04",
      "name": "Piyush Kailash Chaudhari",
      "avatar_url": "https://avatars3.githubusercontent.com/u/10268029?v=4",
      "profile": "https://github.com/piyushchaudhari04",
      "contributions": [
        "code"
      ]
    },
    {
      "login": "joshzambales",
      "name": "joshzambales",
      "avatar_url": "https://avatars1.githubusercontent.com/u/8704552?v=4",
      "profile": "https://github.com/joshzambales",
      "contributions": [
        "code"
      ]
    },
    {
      "login": "Crossy147",
      "name": "Kamil Pietruszka",
      "avatar_url": "https://avatars2.githubusercontent.com/u/7272996?v=4",
      "profile": "https://github.com/Crossy147",
      "contributions": [
        "code"
      ]
    },
    {
      "login": "zafarella",
      "name": "Zafar Khaydarov",
      "avatar_url": "https://avatars2.githubusercontent.com/u/660742?v=4",
      "profile": "http://cs.joensuu.fi/~zkhayda",
      "contributions": [
        "code",
        "doc"
      ]
    },
    {
      "login": "kemitix",
      "name": "Paul Campbell",
      "avatar_url": "https://avatars1.githubusercontent.com/u/1147749?v=4",
      "profile": "https://kemitix.github.io/",
      "contributions": [
        "code"
      ]
    },
    {
      "login": "Argyro-Sioziou",
      "name": "Argyro Sioziou",
      "avatar_url": "https://avatars0.githubusercontent.com/u/22822639?v=4",
      "profile": "https://github.com/Argyro-Sioziou",
      "contributions": [
        "code"
      ]
    },
    {
      "login": "TylerMcConville",
      "name": "TylerMcConville",
      "avatar_url": "https://avatars0.githubusercontent.com/u/4946449?v=4",
      "profile": "https://github.com/TylerMcConville",
      "contributions": [
        "code"
      ]
    },
    {
      "login": "saksham93",
      "name": "saksham93",
      "avatar_url": "https://avatars1.githubusercontent.com/u/37399540?v=4",
      "profile": "https://github.com/saksham93",
      "contributions": [
        "code"
      ]
    },
    {
      "login": "nikhilbarar",
      "name": "nikhilbarar",
      "avatar_url": "https://avatars2.githubusercontent.com/u/37332144?v=4",
      "profile": "https://github.com/nikhilbarar",
      "contributions": [
        "code"
      ]
    },
    {
      "login": "colinbut",
      "name": "Colin But",
      "avatar_url": "https://avatars2.githubusercontent.com/u/10725674?v=4",
      "profile": "http://colinbut.com",
      "contributions": [
        "code"
      ]
    },
    {
      "login": "ruslanpa",
      "name": "Ruslan",
      "avatar_url": "https://avatars2.githubusercontent.com/u/1503411?v=4",
      "profile": "https://github.com/ruslanpa",
      "contributions": [
        "code"
      ]
    },
    {
      "login": "JuhoKang",
      "name": "Juho Kang",
      "avatar_url": "https://avatars1.githubusercontent.com/u/4745294?v=4",
      "profile": "https://github.com/JuhoKang",
      "contributions": [
        "code"
      ]
    },
    {
      "login": "dheeraj-mummareddy",
      "name": "Dheeraj Mummareddy",
      "avatar_url": "https://avatars2.githubusercontent.com/u/7002230?v=4",
      "profile": "https://github.com/dheeraj-mummareddy",
      "contributions": [
        "code"
      ]
    },
    {
      "login": "bernardosulzbach",
      "name": "Bernardo Sulzbach",
      "avatar_url": "https://avatars0.githubusercontent.com/u/8271090?v=4",
      "profile": "https://www.bernardosulzbach.com",
      "contributions": [
        "code"
      ]
    },
    {
      "login": "4lexis",
      "name": "Aleksandar Dudukovic",
      "avatar_url": "https://avatars0.githubusercontent.com/u/19871727?v=4",
      "profile": "https://github.com/4lexis",
      "contributions": [
        "code"
      ]
    },
    {
      "login": "yusufaytas",
      "name": "Yusuf Aytaş",
      "avatar_url": "https://avatars2.githubusercontent.com/u/1049483?v=4",
      "profile": "https://www.yusufaytas.com",
      "contributions": [
        "code"
      ]
    },
    {
      "login": "qpi",
      "name": "Mihály Kuprivecz",
      "avatar_url": "https://avatars2.githubusercontent.com/u/1001491?v=4",
      "profile": "http://futurehomes.hu",
      "contributions": [
        "code"
      ]
    },
    {
      "login": "kapinuss",
      "name": "Stanislav Kapinus",
      "avatar_url": "https://avatars0.githubusercontent.com/u/17639945?v=4",
      "profile": "https://github.com/kapinuss",
      "contributions": [
        "code"
      ]
    },
    {
      "login": "gvsharma",
      "name": "GVSharma",
      "avatar_url": "https://avatars1.githubusercontent.com/u/6648152?v=4",
      "profile": "https://github.com/gvsharma",
      "contributions": [
        "code"
      ]
    },
    {
      "login": "SrdjanPaunovic",
      "name": "Srđan Paunović",
      "avatar_url": "https://avatars1.githubusercontent.com/u/22815104?v=4",
      "profile": "https://github.com/SrdjanPaunovic",
      "contributions": [
        "code"
      ]
    },
    {
      "login": "sideris",
      "name": "Petros G. Sideris",
      "avatar_url": "https://avatars3.githubusercontent.com/u/5484694?v=4",
      "profile": "https://sideris.xyz/",
      "contributions": [
        "code"
      ]
    },
    {
<<<<<<< HEAD
      "login": "Harshrajsinh",
      "name": "Harshraj Thakor",
      "avatar_url": "https://avatars2.githubusercontent.com/u/22811531?v=4",
      "profile": "https://github.com/Harshrajsinh",
=======
      "login": "MaVdbussche",
      "name": "Martin Vandenbussche",
      "avatar_url": "https://avatars1.githubusercontent.com/u/26136934?v=4",
      "profile": "https://github.com/MaVdbussche",
      "contributions": [
        "code"
      ]
    },
    {
      "login": "alexsomai",
      "name": "Alexandru Somai",
      "avatar_url": "https://avatars1.githubusercontent.com/u/5720977?v=4",
      "profile": "https://alexsomai.com",
      "contributions": [
        "code"
      ]
    },
    {
      "login": "amogozov",
      "name": "Artur Mogozov",
      "avatar_url": "https://avatars3.githubusercontent.com/u/7372215?v=4",
      "profile": "https://github.com/amogozov",
      "contributions": [
        "code"
      ]
    },
    {
      "login": "anthonycampbell",
      "name": "anthony",
      "avatar_url": "https://avatars3.githubusercontent.com/u/10249255?v=4",
      "profile": "https://github.com/anthonycampbell",
      "contributions": [
        "code"
      ]
    },
    {
      "login": "christophercolumbusdog",
      "name": "Christian Cygnus",
      "avatar_url": "https://avatars1.githubusercontent.com/u/9342724?v=4",
      "profile": "http://ccygnus.com/",
      "contributions": [
        "code"
      ]
    },
    {
      "login": "dzmitryh",
      "name": "Dima Gubin",
      "avatar_url": "https://avatars2.githubusercontent.com/u/5390492?v=4",
      "profile": "https://about.me/dzmitryh",
      "contributions": [
        "code"
      ]
    },
    {
      "login": "jjjimenez100",
      "name": "Joshua Jimenez",
      "avatar_url": "https://avatars3.githubusercontent.com/u/22243493?v=4",
      "profile": "https://github.com/jjjimenez100",
      "contributions": [
        "code"
      ]
    },
    {
      "login": "kaiwinter",
      "name": "Kai Winter",
      "avatar_url": "https://avatars0.githubusercontent.com/u/110982?v=4",
      "profile": "http://about.me/kaiwinter",
      "contributions": [
        "code"
      ]
    },
    {
      "login": "lbroman",
      "name": "lbroman",
      "avatar_url": "https://avatars1.githubusercontent.com/u/86007?v=4",
      "profile": "https://github.com/lbroman",
      "contributions": [
        "code"
      ]
    },
    {
      "login": "pnowy",
      "name": "Przemek",
      "avatar_url": "https://avatars1.githubusercontent.com/u/3254609?v=4",
      "profile": "https://przemeknowak.com",
      "contributions": [
        "code"
      ]
    },
    {
      "login": "prafful1",
      "name": "Prafful Agarwal",
      "avatar_url": "https://avatars0.githubusercontent.com/u/14350274?v=4",
      "profile": "https://github.com/prafful1",
      "contributions": [
        "content"
      ]
    },
    {
      "login": "sankypanhale",
      "name": "Sanket Panhale",
      "avatar_url": "https://avatars1.githubusercontent.com/u/6478783?v=4",
      "profile": "https://github.com/sankypanhale",
      "contributions": [
        "content"
      ]
    },
    {
      "login": "staillebois",
      "name": "staillebois",
      "avatar_url": "https://avatars0.githubusercontent.com/u/23701200?v=4",
      "profile": "https://github.com/staillebois",
      "contributions": [
        "code"
      ]
    },
    {
      "login": "valdar-hu",
      "name": "Krisztián Nagy",
      "avatar_url": "https://avatars3.githubusercontent.com/u/17962817?v=4",
      "profile": "https://github.com/valdar-hu",
      "contributions": [
        "code"
      ]
    },
    {
      "login": "vanogrid",
      "name": "Alexander Ivanov",
      "avatar_url": "https://avatars0.githubusercontent.com/u/4307918?v=4",
      "profile": "https://www.vanogrid.com",
      "contributions": [
        "code"
      ]
    },
    {
      "login": "yosfik",
      "name": "Yosfik Alqadri",
      "avatar_url": "https://avatars3.githubusercontent.com/u/4850270?v=4",
      "profile": "https://github.com/yosfik",
      "contributions": [
        "code"
      ]
    },
    {
      "login": "7agustibm",
      "name": "Agustí Becerra Milà",
      "avatar_url": "https://avatars0.githubusercontent.com/u/8149332?v=4",
      "profile": "https://github.com/7agustibm",
      "contributions": [
        "code"
      ]
    },
    {
      "login": "Juaanma",
      "name": "Juan Manuel Suárez",
      "avatar_url": "https://avatars3.githubusercontent.com/u/7390500?v=4",
      "profile": "https://github.com/Juaanma",
      "contributions": [
        "code"
      ]
    },
    {
      "login": "LuigiCortese",
      "name": "Luigi Cortese",
      "avatar_url": "https://avatars0.githubusercontent.com/u/9956006?v=4",
      "profile": "http://www.devsedge.net/",
      "contributions": [
        "code"
      ]
    },
    {
      "login": "Rzeposlaw",
      "name": "Katarzyna Rzepecka",
      "avatar_url": "https://avatars2.githubusercontent.com/u/18425745?v=4",
      "profile": "https://github.com/Rzeposlaw",
      "contributions": [
        "code"
      ]
    },
    {
      "login": "akrystian",
      "name": "adamski.pro",
      "avatar_url": "https://avatars1.githubusercontent.com/u/6537430?v=4",
      "profile": "http://adamski.pro",
      "contributions": [
        "code"
      ]
    },
    {
      "login": "baislsl",
      "name": "Shengli Bai",
      "avatar_url": "https://avatars0.githubusercontent.com/u/17060584?v=4",
      "profile": "https://github.com/baislsl",
      "contributions": [
        "code"
      ]
    },
    {
      "login": "besok",
      "name": "Boris",
      "avatar_url": "https://avatars2.githubusercontent.com/u/29834592?v=4",
      "profile": "https://github.com/besok",
      "contributions": [
        "code"
      ]
    },
    {
      "login": "dmitraver",
      "name": "Dmitry Avershin",
      "avatar_url": "https://avatars3.githubusercontent.com/u/1798156?v=4",
      "profile": "https://github.com/dmitraver",
      "contributions": [
        "code"
      ]
    },
    {
      "login": "fanofxiaofeng",
      "name": "靳阳",
      "avatar_url": "https://avatars0.githubusercontent.com/u/3983683?v=4",
      "profile": "https://github.com/fanofxiaofeng",
      "contributions": [
        "code"
      ]
    },
    {
      "login": "hoangnam2261",
      "name": "hoangnam2261",
      "avatar_url": "https://avatars2.githubusercontent.com/u/31692990?v=4",
      "profile": "https://github.com/hoangnam2261",
      "contributions": [
        "code"
      ]
    },
    {
      "login": "jarpit96",
      "name": "Arpit Jain",
      "avatar_url": "https://avatars2.githubusercontent.com/u/10098713?v=4",
      "profile": "https://github.com/jarpit96",
      "contributions": [
        "code"
      ]
    },
    {
      "login": "joningiwork",
      "name": "Jón Ingi Sveinbjörnsson",
      "avatar_url": "https://avatars2.githubusercontent.com/u/6115148?v=4",
      "profile": "http://joningi.net",
      "contributions": [
        "code"
      ]
    },
    {
      "login": "kirill-vlasov",
      "name": "Kirill Vlasov",
      "avatar_url": "https://avatars3.githubusercontent.com/u/16112495?v=4",
      "profile": "https://github.com/kirill-vlasov",
      "contributions": [
        "code"
      ]
    },
    {
      "login": "mitchellirvin",
      "name": "Mitchell Irvin",
      "avatar_url": "https://avatars0.githubusercontent.com/u/16233245?v=4",
      "profile": "http://mitchell-irvin.com",
      "contributions": [
        "code"
      ]
    },
    {
      "login": "ranjeet-floyd",
      "name": "Ranjeet",
      "avatar_url": "https://avatars0.githubusercontent.com/u/1992972?v=4",
      "profile": "https://ranjeet-floyd.github.io",
      "contributions": [
        "code"
      ]
    },
    {
      "login": "Alwayswithme",
      "name": "PhoenixYip",
      "avatar_url": "https://avatars3.githubusercontent.com/u/3234786?v=4",
      "profile": "https://alwayswithme.github.io",
      "contributions": [
        "code"
      ]
    },
    {
      "login": "MSaifAsif",
      "name": "M Saif Asif",
      "avatar_url": "https://avatars1.githubusercontent.com/u/6280554?v=4",
      "profile": "https://github.com/MSaifAsif",
      "contributions": [
        "code"
      ]
    },
    {
      "login": "kanwarpreet25",
      "name": "kanwarpreet25",
      "avatar_url": "https://avatars0.githubusercontent.com/u/39183641?v=4",
      "profile": "https://github.com/kanwarpreet25",
      "contributions": [
        "code"
      ]
    },
    {
      "login": "leonmak",
      "name": "Leon Mak",
      "avatar_url": "https://avatars3.githubusercontent.com/u/13071508?v=4",
      "profile": "http://leonmak.me",
      "contributions": [
        "code"
      ]
    },
    {
      "login": "perwramdemark",
      "name": "Per Wramdemark",
      "avatar_url": "https://avatars2.githubusercontent.com/u/7052193?v=4",
      "profile": "http://www.wramdemark.se",
      "contributions": [
        "code"
      ]
    },
    {
      "login": "waisuan",
      "name": "Evan Sia Wai Suan",
      "avatar_url": "https://avatars2.githubusercontent.com/u/10975700?v=4",
      "profile": "https://github.com/waisuan",
      "contributions": [
        "code"
      ]
    },
    {
      "login": "AnaghaSasikumar",
      "name": "AnaghaSasikumar",
      "avatar_url": "https://avatars2.githubusercontent.com/u/42939261?v=4",
      "profile": "https://github.com/AnaghaSasikumar",
      "contributions": [
        "code"
      ]
    },
    {
      "login": "christofferh",
      "name": "Christoffer Hamberg",
      "avatar_url": "https://avatars1.githubusercontent.com/u/767643?v=4",
      "profile": "https://christofferh.com",
      "contributions": [
        "code"
      ]
    },
    {
      "login": "dgruntz",
      "name": "Dominik Gruntz",
      "avatar_url": "https://avatars0.githubusercontent.com/u/1516800?v=4",
      "profile": "https://github.com/dgruntz",
      "contributions": [
        "code"
      ]
    },
    {
      "login": "hannespernpeintner",
      "name": "Hannes",
      "avatar_url": "https://avatars3.githubusercontent.com/u/1679437?v=4",
      "profile": "https://bitbucket.org/hannespernpeintner/",
      "contributions": [
        "code"
      ]
    },
    {
      "login": "leogtzr",
      "name": "Leo Gutiérrez Ramírez",
      "avatar_url": "https://avatars0.githubusercontent.com/u/1211969?v=4",
      "profile": "https://github.com/leogtzr",
      "contributions": [
        "code"
      ]
    },
    {
      "login": "npczwh",
      "name": "Zhang WH",
      "avatar_url": "https://avatars0.githubusercontent.com/u/14066422?v=4",
      "profile": "https://github.com/npczwh",
      "contributions": [
        "code"
      ]
    },
    {
      "login": "oconnelc",
      "name": "Christopher O'Connell",
      "avatar_url": "https://avatars0.githubusercontent.com/u/1112973?v=4",
      "profile": "https://github.com/oconnelc",
      "contributions": [
        "code"
      ]
    },
    {
      "login": "giorgosmav21",
      "name": "George Mavroeidis",
      "avatar_url": "https://avatars2.githubusercontent.com/u/22855493?v=4",
      "profile": "https://github.com/giorgosmav21",
      "contributions": [
        "code"
      ]
    },
    {
      "login": "hbothra15",
      "name": "Hemant Bothra",
      "avatar_url": "https://avatars1.githubusercontent.com/u/7418012?v=4",
      "profile": "https://github.com/hbothra15",
      "contributions": [
        "code"
      ]
    },
    {
      "login": "igeligel",
      "name": "Kevin Peters",
      "avatar_url": "https://avatars1.githubusercontent.com/u/12736734?v=4",
      "profile": "https://www.kevinpeters.net/about/",
      "contributions": [
        "code"
      ]
    },
    {
      "login": "llorllale",
      "name": "George Aristy",
      "avatar_url": "https://avatars1.githubusercontent.com/u/2019896?v=4",
      "profile": "https://llorllale.github.io/",
      "contributions": [
        "code"
      ]
    },
    {
      "login": "mookkiah",
      "name": "Mahendran Mookkiah",
      "avatar_url": "https://avatars1.githubusercontent.com/u/8975264?v=4",
      "profile": "https://github.com/mookkiah",
      "contributions": [
        "code"
      ]
    },
    {
      "login": "Azureyjt",
      "name": "Azureyjt",
      "avatar_url": "https://avatars2.githubusercontent.com/u/18476317?v=4",
      "profile": "https://github.com/Azureyjt",
      "contributions": [
        "code"
      ]
    },
    {
      "login": "vehpsr",
      "name": "gans",
      "avatar_url": "https://avatars2.githubusercontent.com/u/3133265?v=4",
      "profile": "https://github.com/vehpsr",
      "contributions": [
        "code"
      ]
    },
    {
      "login": "ThatGuyWithTheHat",
      "name": "Matt",
      "avatar_url": "https://avatars0.githubusercontent.com/u/24470582?v=4",
      "profile": "https://github.com/ThatGuyWithTheHat",
      "contributions": [
        "content"
      ]
    },
    {
      "login": "gopinath-langote",
      "name": "Gopinath Langote",
      "avatar_url": "https://avatars2.githubusercontent.com/u/10210778?v=4",
      "profile": "https://www.linkedin.com/in/gopinathlangote/",
      "contributions": [
        "code"
      ]
    },
    {
      "login": "hoswey",
      "name": "Hoswey",
      "avatar_url": "https://avatars3.githubusercontent.com/u/3689445?v=4",
      "profile": "https://github.com/hoswey",
      "contributions": [
        "code"
      ]
    },
    {
      "login": "amit2103",
      "name": "Amit Pandey",
      "avatar_url": "https://avatars3.githubusercontent.com/u/7566692?v=4",
      "profile": "https://github.com/amit2103",
      "contributions": [
        "code"
      ]
    },
    {
      "login": "gwildor28",
      "name": "gwildor28",
      "avatar_url": "https://avatars0.githubusercontent.com/u/16000365?v=4",
      "profile": "https://github.com/gwildor28",
      "contributions": [
        "content"
      ]
    },
    {
      "login": "llitfkitfk",
      "name": "田浩",
      "avatar_url": "https://avatars1.githubusercontent.com/u/2404785?v=4",
      "profile": "https://t.me/paul_docker",
      "contributions": [
        "content"
      ]
    },
    {
      "login": "pitsios-s",
      "name": "Stamatis Pitsios",
      "avatar_url": "https://avatars1.githubusercontent.com/u/6773603?v=4",
      "profile": "https://twitter.com/StPitsios",
      "contributions": [
        "code"
      ]
    },
    {
      "login": "qza",
      "name": "qza",
      "avatar_url": "https://avatars3.githubusercontent.com/u/233149?v=4",
      "profile": "https://github.com/qza",
      "contributions": [
        "code"
      ]
    },
    {
      "login": "Tschis",
      "name": "Rodolfo Forte",
      "avatar_url": "https://avatars1.githubusercontent.com/u/20662669?v=4",
      "profile": "http://tschis.github.io",
      "contributions": [
        "content"
      ]
    },
    {
      "login": "ankurkaushal",
      "name": "Ankur Kaushal",
      "avatar_url": "https://avatars2.githubusercontent.com/u/2236616?v=4",
      "profile": "https://github.com/ankurkaushal",
      "contributions": [
        "code"
      ]
    },
    {
      "login": "okinskas",
      "name": "Ovidijus Okinskas",
      "avatar_url": "https://avatars0.githubusercontent.com/u/20372387?v=4",
      "profile": "https://www.linkedin.com/in/ovidijus-okinskas/",
      "contributions": [
        "code"
      ]
    },
    {
      "login": "robertt240",
      "name": "Robert Kasperczyk",
      "avatar_url": "https://avatars1.githubusercontent.com/u/9137432?v=4",
      "profile": "https://github.com/robertt240",
>>>>>>> 62ac59af
      "contributions": [
        "code"
      ]
    }
  ],
  "contributorsPerLine": 4,
  "projectName": "java-design-patterns",
  "projectOwner": "iluwatar",
  "repoType": "github",
  "repoHost": "https://github.com",
  "skipCi": true
}<|MERGE_RESOLUTION|>--- conflicted
+++ resolved
@@ -292,12 +292,15 @@
       ]
     },
     {
-<<<<<<< HEAD
       "login": "Harshrajsinh",
       "name": "Harshraj Thakor",
       "avatar_url": "https://avatars2.githubusercontent.com/u/22811531?v=4",
       "profile": "https://github.com/Harshrajsinh",
-=======
+      "contributions": [
+        "code"
+      ]
+    },
+    {
       "login": "MaVdbussche",
       "name": "Martin Vandenbussche",
       "avatar_url": "https://avatars1.githubusercontent.com/u/26136934?v=4",
@@ -860,7 +863,6 @@
       "name": "Robert Kasperczyk",
       "avatar_url": "https://avatars1.githubusercontent.com/u/9137432?v=4",
       "profile": "https://github.com/robertt240",
->>>>>>> 62ac59af
       "contributions": [
         "code"
       ]
