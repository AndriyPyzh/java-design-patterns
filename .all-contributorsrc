--- conflicted
+++ resolved
@@ -292,12 +292,15 @@
       ]
     },
     {
-<<<<<<< HEAD
       "login": "kirill-vlasov",
       "name": "Kirill Vlasov",
       "avatar_url": "https://avatars3.githubusercontent.com/u/16112495?v=4",
       "profile": "https://github.com/kirill-vlasov",
-=======
+      "contributions": [
+        "code"
+      ]
+    },
+    {
       "login": "mitchellirvin",
       "name": "Mitchell Irvin",
       "avatar_url": "https://avatars0.githubusercontent.com/u/16233245?v=4",
@@ -599,7 +602,6 @@
       "name": "Robert Kasperczyk",
       "avatar_url": "https://avatars1.githubusercontent.com/u/9137432?v=4",
       "profile": "https://github.com/robertt240",
->>>>>>> 8e268cf2
       "contributions": [
         "code"
       ]
