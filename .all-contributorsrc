--- conflicted
+++ resolved
@@ -292,12 +292,15 @@
       ]
     },
     {
-<<<<<<< HEAD
       "login": "Deathnerd",
       "name": "Wes Gilleland",
       "avatar_url": "https://avatars0.githubusercontent.com/u/1685953?v=4",
       "profile": "http://theerroris.me",
-=======
+      "contributions": [
+        "code"
+      ]
+    },
+    {
       "login": "Harshrajsinh",
       "name": "Harshraj Thakor",
       "avatar_url": "https://avatars2.githubusercontent.com/u/22811531?v=4",
@@ -869,7 +872,6 @@
       "name": "Robert Kasperczyk",
       "avatar_url": "https://avatars1.githubusercontent.com/u/9137432?v=4",
       "profile": "https://github.com/robertt240",
->>>>>>> 34a36cb5
       "contributions": [
         "code"
       ]
