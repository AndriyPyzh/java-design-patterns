--- conflicted
+++ resolved
@@ -292,7 +292,6 @@
       ]
     },
     {
-<<<<<<< HEAD
       "login": "ThatGuyWithTheHat",
       "name": "Matt",
       "avatar_url": "https://avatars0.githubusercontent.com/u/24470582?v=4",
@@ -300,7 +299,8 @@
       "contributions": [
         "content"
       ]
-=======
+    },
+    {
       "login": "gopinath-langote",
       "name": "Gopinath Langote",
       "avatar_url": "https://avatars2.githubusercontent.com/u/10210778?v=4",
@@ -398,7 +398,6 @@
       "contributions": [
         "code"
       ]
->>>>>>> 37bffb4a
     }
   ],
   "contributorsPerLine": 4,
