{
  "files": [
    "README.md"
  ],
  "imageSize": 100,
  "commit": false,
  "contributors": [
    {
      "login": "iluwatar",
      "name": "Ilkka Seppälä",
      "avatar_url": "https://avatars1.githubusercontent.com/u/582346?v=4",
      "profile": "https://github.com/iluwatar",
      "contributions": [
        "projectManagement",
        "maintenance",
        "content"
      ]
    },
    {
      "login": "amit1307",
      "name": "amit1307",
      "avatar_url": "https://avatars0.githubusercontent.com/u/23420222?v=4",
      "profile": "https://github.com/amit1307",
      "contributions": [
        "code"
      ]
    },
    {
      "login": "npathai",
      "name": "Narendra Pathai",
      "avatar_url": "https://avatars2.githubusercontent.com/u/1792515?v=4",
      "profile": "https://github.com/npathai",
      "contributions": [
        "code",
        "ideas",
        "review"
      ]
    },
    {
      "login": "fluxw42",
      "name": "Jeroen Meulemeester",
      "avatar_url": "https://avatars1.githubusercontent.com/u/1545460?v=4",
      "profile": "https://github.com/fluxw42",
      "contributions": [
        "code"
      ]
    },
    {
      "login": "mikulucky",
      "name": "Joseph McCarthy",
      "avatar_url": "https://avatars0.githubusercontent.com/u/4526195?v=4",
      "profile": "http://www.joemccarthy.co.uk",
      "contributions": [
        "code"
      ]
    },
    {
      "login": "thomasoss",
      "name": "Thomas",
      "avatar_url": "https://avatars1.githubusercontent.com/u/22516154?v=4",
      "profile": "https://github.com/thomasoss",
      "contributions": [
        "code"
      ]
    },
    {
      "login": "anuragagarwal561994",
      "name": "Anurag Agarwal",
      "avatar_url": "https://avatars1.githubusercontent.com/u/6075379?v=4",
      "profile": "https://github.com/anuragagarwal561994",
      "contributions": [
        "code"
      ]
    },
    {
      "login": "markusmo3",
      "name": "Markus Moser",
      "avatar_url": "https://avatars1.githubusercontent.com/u/3317416?v=4",
      "profile": "https://markusmo3.github.io",
      "contributions": [
        "design",
        "code",
        "ideas"
      ]
    },
    {
      "login": "isabiq",
      "name": "Sabiq Ihab",
      "avatar_url": "https://avatars1.githubusercontent.com/u/19510920?v=4",
      "profile": "https://twitter.com/i_sabiq",
      "contributions": [
        "code"
      ]
    },
    {
      "login": "inbravo",
      "name": "Amit Dixit",
      "avatar_url": "https://avatars3.githubusercontent.com/u/5253764?v=4",
      "profile": "http://inbravo.github.io",
      "contributions": [
        "code"
      ]
    },
    {
      "login": "piyushchaudhari04",
      "name": "Piyush Kailash Chaudhari",
      "avatar_url": "https://avatars3.githubusercontent.com/u/10268029?v=4",
      "profile": "https://github.com/piyushchaudhari04",
      "contributions": [
        "code"
      ]
    },
    {
      "login": "joshzambales",
      "name": "joshzambales",
      "avatar_url": "https://avatars1.githubusercontent.com/u/8704552?v=4",
      "profile": "https://github.com/joshzambales",
      "contributions": [
        "code"
      ]
    },
    {
      "login": "Crossy147",
      "name": "Kamil Pietruszka",
      "avatar_url": "https://avatars2.githubusercontent.com/u/7272996?v=4",
      "profile": "https://github.com/Crossy147",
      "contributions": [
        "code"
      ]
    },
    {
      "login": "zafarella",
      "name": "Zafar Khaydarov",
      "avatar_url": "https://avatars2.githubusercontent.com/u/660742?v=4",
      "profile": "http://cs.joensuu.fi/~zkhayda",
      "contributions": [
        "code",
        "doc"
      ]
    },
    {
      "login": "kemitix",
      "name": "Paul Campbell",
      "avatar_url": "https://avatars1.githubusercontent.com/u/1147749?v=4",
      "profile": "https://kemitix.github.io/",
      "contributions": [
        "code"
      ]
    },
    {
      "login": "Argyro-Sioziou",
      "name": "Argyro Sioziou",
      "avatar_url": "https://avatars0.githubusercontent.com/u/22822639?v=4",
      "profile": "https://github.com/Argyro-Sioziou",
      "contributions": [
        "code"
      ]
    },
    {
      "login": "TylerMcConville",
      "name": "TylerMcConville",
      "avatar_url": "https://avatars0.githubusercontent.com/u/4946449?v=4",
      "profile": "https://github.com/TylerMcConville",
      "contributions": [
        "code"
      ]
    },
    {
      "login": "saksham93",
      "name": "saksham93",
      "avatar_url": "https://avatars1.githubusercontent.com/u/37399540?v=4",
      "profile": "https://github.com/saksham93",
      "contributions": [
        "code"
      ]
    },
    {
      "login": "nikhilbarar",
      "name": "nikhilbarar",
      "avatar_url": "https://avatars2.githubusercontent.com/u/37332144?v=4",
      "profile": "https://github.com/nikhilbarar",
      "contributions": [
        "code"
      ]
    },
    {
      "login": "colinbut",
      "name": "Colin But",
      "avatar_url": "https://avatars2.githubusercontent.com/u/10725674?v=4",
      "profile": "http://colinbut.com",
      "contributions": [
        "code"
      ]
    },
    {
      "login": "ruslanpa",
      "name": "Ruslan",
      "avatar_url": "https://avatars2.githubusercontent.com/u/1503411?v=4",
      "profile": "https://github.com/ruslanpa",
      "contributions": [
        "code"
      ]
    },
    {
      "login": "JuhoKang",
      "name": "Juho Kang",
      "avatar_url": "https://avatars1.githubusercontent.com/u/4745294?v=4",
      "profile": "https://github.com/JuhoKang",
      "contributions": [
        "code"
      ]
    },
    {
      "login": "dheeraj-mummareddy",
      "name": "Dheeraj Mummareddy",
      "avatar_url": "https://avatars2.githubusercontent.com/u/7002230?v=4",
      "profile": "https://github.com/dheeraj-mummareddy",
      "contributions": [
        "code"
      ]
    },
    {
      "login": "bernardosulzbach",
      "name": "Bernardo Sulzbach",
      "avatar_url": "https://avatars0.githubusercontent.com/u/8271090?v=4",
      "profile": "https://www.bernardosulzbach.com",
      "contributions": [
        "code"
      ]
    },
    {
      "login": "4lexis",
      "name": "Aleksandar Dudukovic",
      "avatar_url": "https://avatars0.githubusercontent.com/u/19871727?v=4",
      "profile": "https://github.com/4lexis",
      "contributions": [
        "code"
      ]
    },
    {
      "login": "yusufaytas",
      "name": "Yusuf Aytaş",
      "avatar_url": "https://avatars2.githubusercontent.com/u/1049483?v=4",
      "profile": "https://www.yusufaytas.com",
      "contributions": [
        "code"
      ]
    },
    {
      "login": "qpi",
      "name": "Mihály Kuprivecz",
      "avatar_url": "https://avatars2.githubusercontent.com/u/1001491?v=4",
      "profile": "http://futurehomes.hu",
      "contributions": [
        "code"
      ]
    },
    {
      "login": "kapinuss",
      "name": "Stanislav Kapinus",
      "avatar_url": "https://avatars0.githubusercontent.com/u/17639945?v=4",
      "profile": "https://github.com/kapinuss",
      "contributions": [
        "code"
      ]
    },
    {
      "login": "gvsharma",
      "name": "GVSharma",
      "avatar_url": "https://avatars1.githubusercontent.com/u/6648152?v=4",
      "profile": "https://github.com/gvsharma",
      "contributions": [
        "code"
      ]
    },
    {
      "login": "SrdjanPaunovic",
      "name": "Srđan Paunović",
      "avatar_url": "https://avatars1.githubusercontent.com/u/22815104?v=4",
      "profile": "https://github.com/SrdjanPaunovic",
      "contributions": [
        "code"
      ]
    },
    {
      "login": "sideris",
      "name": "Petros G. Sideris",
      "avatar_url": "https://avatars3.githubusercontent.com/u/5484694?v=4",
      "profile": "https://sideris.xyz/",
      "contributions": [
        "code"
      ]
    },
    {
<<<<<<< HEAD
      "login": "Amarnath510",
      "name": "Amarnath Chandana",
      "avatar_url": "https://avatars0.githubusercontent.com/u/4599623?v=4",
      "profile": "https://amarnath510.github.io/portfolio",
=======
      "login": "Anurag870",
      "name": "Anurag870",
      "avatar_url": "https://avatars1.githubusercontent.com/u/6295975?v=4",
      "profile": "https://github.com/Anurag870",
      "contributions": [
        "code"
      ]
    },
    {
      "login": "Deathnerd",
      "name": "Wes Gilleland",
      "avatar_url": "https://avatars0.githubusercontent.com/u/1685953?v=4",
      "profile": "http://theerroris.me",
      "contributions": [
        "code"
      ]
    },
    {
      "login": "Harshrajsinh",
      "name": "Harshraj Thakor",
      "avatar_url": "https://avatars2.githubusercontent.com/u/22811531?v=4",
      "profile": "https://github.com/Harshrajsinh",
      "contributions": [
        "code"
      ]
    },
    {
      "login": "MaVdbussche",
      "name": "Martin Vandenbussche",
      "avatar_url": "https://avatars1.githubusercontent.com/u/26136934?v=4",
      "profile": "https://github.com/MaVdbussche",
      "contributions": [
        "code"
      ]
    },
    {
      "login": "alexsomai",
      "name": "Alexandru Somai",
      "avatar_url": "https://avatars1.githubusercontent.com/u/5720977?v=4",
      "profile": "https://alexsomai.com",
      "contributions": [
        "code"
      ]
    },
    {
      "login": "amogozov",
      "name": "Artur Mogozov",
      "avatar_url": "https://avatars3.githubusercontent.com/u/7372215?v=4",
      "profile": "https://github.com/amogozov",
      "contributions": [
        "code"
      ]
    },
    {
      "login": "anthonycampbell",
      "name": "anthony",
      "avatar_url": "https://avatars3.githubusercontent.com/u/10249255?v=4",
      "profile": "https://github.com/anthonycampbell",
      "contributions": [
        "code"
      ]
    },
    {
      "login": "christophercolumbusdog",
      "name": "Christian Cygnus",
      "avatar_url": "https://avatars1.githubusercontent.com/u/9342724?v=4",
      "profile": "http://ccygnus.com/",
      "contributions": [
        "code"
      ]
    },
    {
      "login": "dzmitryh",
      "name": "Dima Gubin",
      "avatar_url": "https://avatars2.githubusercontent.com/u/5390492?v=4",
      "profile": "https://about.me/dzmitryh",
      "contributions": [
        "code"
      ]
    },
    {
      "login": "jjjimenez100",
      "name": "Joshua Jimenez",
      "avatar_url": "https://avatars3.githubusercontent.com/u/22243493?v=4",
      "profile": "https://github.com/jjjimenez100",
      "contributions": [
        "code"
      ]
    },
    {
      "login": "kaiwinter",
      "name": "Kai Winter",
      "avatar_url": "https://avatars0.githubusercontent.com/u/110982?v=4",
      "profile": "http://about.me/kaiwinter",
      "contributions": [
        "code"
      ]
    },
    {
      "login": "lbroman",
      "name": "lbroman",
      "avatar_url": "https://avatars1.githubusercontent.com/u/86007?v=4",
      "profile": "https://github.com/lbroman",
      "contributions": [
        "code"
      ]
    },
    {
      "login": "pnowy",
      "name": "Przemek",
      "avatar_url": "https://avatars1.githubusercontent.com/u/3254609?v=4",
      "profile": "https://przemeknowak.com",
      "contributions": [
        "code"
      ]
    },
    {
      "login": "prafful1",
      "name": "Prafful Agarwal",
      "avatar_url": "https://avatars0.githubusercontent.com/u/14350274?v=4",
      "profile": "https://github.com/prafful1",
      "contributions": [
        "content"
      ]
    },
    {
      "login": "sankypanhale",
      "name": "Sanket Panhale",
      "avatar_url": "https://avatars1.githubusercontent.com/u/6478783?v=4",
      "profile": "https://github.com/sankypanhale",
      "contributions": [
        "content"
      ]
    },
    {
      "login": "staillebois",
      "name": "staillebois",
      "avatar_url": "https://avatars0.githubusercontent.com/u/23701200?v=4",
      "profile": "https://github.com/staillebois",
      "contributions": [
        "code"
      ]
    },
    {
      "login": "valdar-hu",
      "name": "Krisztián Nagy",
      "avatar_url": "https://avatars3.githubusercontent.com/u/17962817?v=4",
      "profile": "https://github.com/valdar-hu",
      "contributions": [
        "code"
      ]
    },
    {
      "login": "vanogrid",
      "name": "Alexander Ivanov",
      "avatar_url": "https://avatars0.githubusercontent.com/u/4307918?v=4",
      "profile": "https://www.vanogrid.com",
      "contributions": [
        "code"
      ]
    },
    {
      "login": "yosfik",
      "name": "Yosfik Alqadri",
      "avatar_url": "https://avatars3.githubusercontent.com/u/4850270?v=4",
      "profile": "https://github.com/yosfik",
      "contributions": [
        "code"
      ]
    },
    {
      "login": "7agustibm",
      "name": "Agustí Becerra Milà",
      "avatar_url": "https://avatars0.githubusercontent.com/u/8149332?v=4",
      "profile": "https://github.com/7agustibm",
      "contributions": [
        "code"
      ]
    },
    {
      "login": "Juaanma",
      "name": "Juan Manuel Suárez",
      "avatar_url": "https://avatars3.githubusercontent.com/u/7390500?v=4",
      "profile": "https://github.com/Juaanma",
      "contributions": [
        "code"
      ]
    },
    {
      "login": "LuigiCortese",
      "name": "Luigi Cortese",
      "avatar_url": "https://avatars0.githubusercontent.com/u/9956006?v=4",
      "profile": "http://www.devsedge.net/",
      "contributions": [
        "code"
      ]
    },
    {
      "login": "Rzeposlaw",
      "name": "Katarzyna Rzepecka",
      "avatar_url": "https://avatars2.githubusercontent.com/u/18425745?v=4",
      "profile": "https://github.com/Rzeposlaw",
      "contributions": [
        "code"
      ]
    },
    {
      "login": "akrystian",
      "name": "adamski.pro",
      "avatar_url": "https://avatars1.githubusercontent.com/u/6537430?v=4",
      "profile": "http://adamski.pro",
      "contributions": [
        "code"
      ]
    },
    {
      "login": "baislsl",
      "name": "Shengli Bai",
      "avatar_url": "https://avatars0.githubusercontent.com/u/17060584?v=4",
      "profile": "https://github.com/baislsl",
      "contributions": [
        "code"
      ]
    },
    {
      "login": "besok",
      "name": "Boris",
      "avatar_url": "https://avatars2.githubusercontent.com/u/29834592?v=4",
      "profile": "https://github.com/besok",
      "contributions": [
        "code"
      ]
    },
    {
      "login": "dmitraver",
      "name": "Dmitry Avershin",
      "avatar_url": "https://avatars3.githubusercontent.com/u/1798156?v=4",
      "profile": "https://github.com/dmitraver",
      "contributions": [
        "code"
      ]
    },
    {
      "login": "fanofxiaofeng",
      "name": "靳阳",
      "avatar_url": "https://avatars0.githubusercontent.com/u/3983683?v=4",
      "profile": "https://github.com/fanofxiaofeng",
      "contributions": [
        "code"
      ]
    },
    {
      "login": "hoangnam2261",
      "name": "hoangnam2261",
      "avatar_url": "https://avatars2.githubusercontent.com/u/31692990?v=4",
      "profile": "https://github.com/hoangnam2261",
      "contributions": [
        "code"
      ]
    },
    {
      "login": "jarpit96",
      "name": "Arpit Jain",
      "avatar_url": "https://avatars2.githubusercontent.com/u/10098713?v=4",
      "profile": "https://github.com/jarpit96",
      "contributions": [
        "code"
      ]
    },
    {
      "login": "joningiwork",
      "name": "Jón Ingi Sveinbjörnsson",
      "avatar_url": "https://avatars2.githubusercontent.com/u/6115148?v=4",
      "profile": "http://joningi.net",
      "contributions": [
        "code"
      ]
    },
    {
      "login": "kirill-vlasov",
      "name": "Kirill Vlasov",
      "avatar_url": "https://avatars3.githubusercontent.com/u/16112495?v=4",
      "profile": "https://github.com/kirill-vlasov",
      "contributions": [
        "code"
      ]
    },
    {
      "login": "mitchellirvin",
      "name": "Mitchell Irvin",
      "avatar_url": "https://avatars0.githubusercontent.com/u/16233245?v=4",
      "profile": "http://mitchell-irvin.com",
      "contributions": [
        "code"
      ]
    },
    {
      "login": "ranjeet-floyd",
      "name": "Ranjeet",
      "avatar_url": "https://avatars0.githubusercontent.com/u/1992972?v=4",
      "profile": "https://ranjeet-floyd.github.io",
      "contributions": [
        "code"
      ]
    },
    {
      "login": "Alwayswithme",
      "name": "PhoenixYip",
      "avatar_url": "https://avatars3.githubusercontent.com/u/3234786?v=4",
      "profile": "https://alwayswithme.github.io",
      "contributions": [
        "code"
      ]
    },
    {
      "login": "MSaifAsif",
      "name": "M Saif Asif",
      "avatar_url": "https://avatars1.githubusercontent.com/u/6280554?v=4",
      "profile": "https://github.com/MSaifAsif",
      "contributions": [
        "code"
      ]
    },
    {
      "login": "kanwarpreet25",
      "name": "kanwarpreet25",
      "avatar_url": "https://avatars0.githubusercontent.com/u/39183641?v=4",
      "profile": "https://github.com/kanwarpreet25",
      "contributions": [
        "code"
      ]
    },
    {
      "login": "leonmak",
      "name": "Leon Mak",
      "avatar_url": "https://avatars3.githubusercontent.com/u/13071508?v=4",
      "profile": "http://leonmak.me",
      "contributions": [
        "code"
      ]
    },
    {
      "login": "perwramdemark",
      "name": "Per Wramdemark",
      "avatar_url": "https://avatars2.githubusercontent.com/u/7052193?v=4",
      "profile": "http://www.wramdemark.se",
      "contributions": [
        "code"
      ]
    },
    {
      "login": "waisuan",
      "name": "Evan Sia Wai Suan",
      "avatar_url": "https://avatars2.githubusercontent.com/u/10975700?v=4",
      "profile": "https://github.com/waisuan",
      "contributions": [
        "code"
      ]
    },
    {
      "login": "AnaghaSasikumar",
      "name": "AnaghaSasikumar",
      "avatar_url": "https://avatars2.githubusercontent.com/u/42939261?v=4",
      "profile": "https://github.com/AnaghaSasikumar",
      "contributions": [
        "code"
      ]
    },
    {
      "login": "christofferh",
      "name": "Christoffer Hamberg",
      "avatar_url": "https://avatars1.githubusercontent.com/u/767643?v=4",
      "profile": "https://christofferh.com",
      "contributions": [
        "code"
      ]
    },
    {
      "login": "dgruntz",
      "name": "Dominik Gruntz",
      "avatar_url": "https://avatars0.githubusercontent.com/u/1516800?v=4",
      "profile": "https://github.com/dgruntz",
      "contributions": [
        "code"
      ]
    },
    {
      "login": "hannespernpeintner",
      "name": "Hannes",
      "avatar_url": "https://avatars3.githubusercontent.com/u/1679437?v=4",
      "profile": "https://bitbucket.org/hannespernpeintner/",
      "contributions": [
        "code"
      ]
    },
    {
      "login": "leogtzr",
      "name": "Leo Gutiérrez Ramírez",
      "avatar_url": "https://avatars0.githubusercontent.com/u/1211969?v=4",
      "profile": "https://github.com/leogtzr",
      "contributions": [
        "code"
      ]
    },
    {
      "login": "npczwh",
      "name": "Zhang WH",
      "avatar_url": "https://avatars0.githubusercontent.com/u/14066422?v=4",
      "profile": "https://github.com/npczwh",
      "contributions": [
        "code"
      ]
    },
    {
      "login": "oconnelc",
      "name": "Christopher O'Connell",
      "avatar_url": "https://avatars0.githubusercontent.com/u/1112973?v=4",
      "profile": "https://github.com/oconnelc",
      "contributions": [
        "code"
      ]
    },
    {
      "login": "giorgosmav21",
      "name": "George Mavroeidis",
      "avatar_url": "https://avatars2.githubusercontent.com/u/22855493?v=4",
      "profile": "https://github.com/giorgosmav21",
      "contributions": [
        "code"
      ]
    },
    {
      "login": "hbothra15",
      "name": "Hemant Bothra",
      "avatar_url": "https://avatars1.githubusercontent.com/u/7418012?v=4",
      "profile": "https://github.com/hbothra15",
      "contributions": [
        "code"
      ]
    },
    {
      "login": "igeligel",
      "name": "Kevin Peters",
      "avatar_url": "https://avatars1.githubusercontent.com/u/12736734?v=4",
      "profile": "https://www.kevinpeters.net/about/",
      "contributions": [
        "code"
      ]
    },
    {
      "login": "llorllale",
      "name": "George Aristy",
      "avatar_url": "https://avatars1.githubusercontent.com/u/2019896?v=4",
      "profile": "https://llorllale.github.io/",
      "contributions": [
        "code"
      ]
    },
    {
      "login": "mookkiah",
      "name": "Mahendran Mookkiah",
      "avatar_url": "https://avatars1.githubusercontent.com/u/8975264?v=4",
      "profile": "https://github.com/mookkiah",
      "contributions": [
        "code"
      ]
    },
    {
      "login": "Azureyjt",
      "name": "Azureyjt",
      "avatar_url": "https://avatars2.githubusercontent.com/u/18476317?v=4",
      "profile": "https://github.com/Azureyjt",
      "contributions": [
        "code"
      ]
    },
    {
      "login": "vehpsr",
      "name": "gans",
      "avatar_url": "https://avatars2.githubusercontent.com/u/3133265?v=4",
      "profile": "https://github.com/vehpsr",
      "contributions": [
        "code"
      ]
    },
    {
      "login": "ThatGuyWithTheHat",
      "name": "Matt",
      "avatar_url": "https://avatars0.githubusercontent.com/u/24470582?v=4",
      "profile": "https://github.com/ThatGuyWithTheHat",
      "contributions": [
        "content"
      ]
    },
    {
      "login": "gopinath-langote",
      "name": "Gopinath Langote",
      "avatar_url": "https://avatars2.githubusercontent.com/u/10210778?v=4",
      "profile": "https://www.linkedin.com/in/gopinathlangote/",
      "contributions": [
        "code"
      ]
    },
    {
      "login": "hoswey",
      "name": "Hoswey",
      "avatar_url": "https://avatars3.githubusercontent.com/u/3689445?v=4",
      "profile": "https://github.com/hoswey",
      "contributions": [
        "code"
      ]
    },
    {
      "login": "amit2103",
      "name": "Amit Pandey",
      "avatar_url": "https://avatars3.githubusercontent.com/u/7566692?v=4",
      "profile": "https://github.com/amit2103",
      "contributions": [
        "code"
      ]
    },
    {
      "login": "gwildor28",
      "name": "gwildor28",
      "avatar_url": "https://avatars0.githubusercontent.com/u/16000365?v=4",
      "profile": "https://github.com/gwildor28",
      "contributions": [
        "content"
      ]
    },
    {
      "login": "llitfkitfk",
      "name": "田浩",
      "avatar_url": "https://avatars1.githubusercontent.com/u/2404785?v=4",
      "profile": "https://t.me/paul_docker",
      "contributions": [
        "content"
      ]
    },
    {
      "login": "pitsios-s",
      "name": "Stamatis Pitsios",
      "avatar_url": "https://avatars1.githubusercontent.com/u/6773603?v=4",
      "profile": "https://twitter.com/StPitsios",
      "contributions": [
        "code"
      ]
    },
    {
      "login": "qza",
      "name": "qza",
      "avatar_url": "https://avatars3.githubusercontent.com/u/233149?v=4",
      "profile": "https://github.com/qza",
      "contributions": [
        "code"
      ]
    },
    {
      "login": "Tschis",
      "name": "Rodolfo Forte",
      "avatar_url": "https://avatars1.githubusercontent.com/u/20662669?v=4",
      "profile": "http://tschis.github.io",
      "contributions": [
        "content"
      ]
    },
    {
      "login": "ankurkaushal",
      "name": "Ankur Kaushal",
      "avatar_url": "https://avatars2.githubusercontent.com/u/2236616?v=4",
      "profile": "https://github.com/ankurkaushal",
      "contributions": [
        "code"
      ]
    },
    {
      "login": "okinskas",
      "name": "Ovidijus Okinskas",
      "avatar_url": "https://avatars0.githubusercontent.com/u/20372387?v=4",
      "profile": "https://www.linkedin.com/in/ovidijus-okinskas/",
      "contributions": [
        "code"
      ]
    },
    {
      "login": "robertt240",
      "name": "Robert Kasperczyk",
      "avatar_url": "https://avatars1.githubusercontent.com/u/9137432?v=4",
      "profile": "https://github.com/robertt240",
>>>>>>> 87c26448
      "contributions": [
        "code"
      ]
    }
  ],
  "contributorsPerLine": 4,
  "projectName": "java-design-patterns",
  "projectOwner": "iluwatar",
  "repoType": "github",
  "repoHost": "https://github.com",
  "skipCi": true
}<|MERGE_RESOLUTION|>--- conflicted
+++ resolved
@@ -292,12 +292,15 @@
       ]
     },
     {
-<<<<<<< HEAD
       "login": "Amarnath510",
       "name": "Amarnath Chandana",
       "avatar_url": "https://avatars0.githubusercontent.com/u/4599623?v=4",
       "profile": "https://amarnath510.github.io/portfolio",
-=======
+      "contributions": [
+        "code"
+      ]
+    },
+    {
       "login": "Anurag870",
       "name": "Anurag870",
       "avatar_url": "https://avatars1.githubusercontent.com/u/6295975?v=4",
@@ -887,7 +890,6 @@
       "name": "Robert Kasperczyk",
       "avatar_url": "https://avatars1.githubusercontent.com/u/9137432?v=4",
       "profile": "https://github.com/robertt240",
->>>>>>> 87c26448
       "contributions": [
         "code"
       ]
