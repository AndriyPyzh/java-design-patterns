--- conflicted
+++ resolved
@@ -292,12 +292,15 @@
       ]
     },
     {
-<<<<<<< HEAD
       "login": "llorllale",
       "name": "George Aristy",
       "avatar_url": "https://avatars1.githubusercontent.com/u/2019896?v=4",
       "profile": "https://llorllale.github.io/",
-=======
+      "contributions": [
+        "code"
+      ]
+    },
+    {
       "login": "mookkiah",
       "name": "Mahendran Mookkiah",
       "avatar_url": "https://avatars1.githubusercontent.com/u/8975264?v=4",
@@ -428,7 +431,6 @@
       "name": "Robert Kasperczyk",
       "avatar_url": "https://avatars1.githubusercontent.com/u/9137432?v=4",
       "profile": "https://github.com/robertt240",
->>>>>>> 7968615a
       "contributions": [
         "code"
       ]
